import os
from datetime import datetime, timedelta

import pandas as pd
import plotly.graph_objects as go
import requests
import streamlit as st

# FastAPI backend URL
API_URL = os.getenv("API_URL", "http://backend:8000")


def main():
    st.set_page_config(page_title="FIFA Rivalry Tracker", layout="wide")
    st.title("FIFA Rivalry Tracker")

    # Navigation
    page = st.sidebar.radio(
        "Navigate",
        [
            "Register Player",
            "Record Match",
            "Overall Stats",
            "Head-to-Head Stats",
            "Individual Player Stats",
            "Match History",
            "Edit Match History",
        ],
    )

    if page == "Register Player":
        register_player_page()
    elif page == "Record Match":
        record_match_page()
    elif page == "Overall Stats":
        overall_stats_page()
    elif page == "Head-to-Head Stats":
        head_to_head_stats_page()
    elif page == "Match History":
        match_history_page()
    elif page == "Edit Match History":
        edit_match_history_page()
    elif page == "Individual Player Stats":
        individual_player_stats_page()


def register_player_page():
    st.header("Register New Player")
    player_name = st.text_input("Player Name")
    if st.button("Register"):
        response = requests.post(f"{API_URL}/players", json={"name": player_name})
        if response.status_code == 200:
            st.success(f"Player {player_name} registered successfully!")
        elif response.status_code == 400:
            st.error(
                "A player with this name already exists. Please choose a unique name."
            )
        else:
            st.error("Failed to register player. Please try again.")


def record_match_page():
    st.header("Record Match")
    players = get_players()
    player1 = st.selectbox(
        "Player 1", options=players, format_func=lambda x: x["name"], key="record_p1"
    )
    player2 = st.selectbox(
        "Player 2", options=players, format_func=lambda x: x["name"], key="record_p2"
    )
    player1_goals = st.number_input("Player 1 Goals", min_value=0, step=1)
    player2_goals = st.number_input("Player 2 Goals", min_value=0, step=1)
    if st.button("Record Match"):
        if player1["id"] == player2["id"]:
            st.error("Players must be different. Please select two different players.")
        else:
            response = requests.post(
                f"{API_URL}/matches",
                json={
                    "player1_id": player1["id"],
                    "player2_id": player2["id"],
                    "player1_goals": player1_goals,
                    "player2_goals": player2_goals,
                },
            )
            if response.status_code == 200:
                st.success("Match recorded successfully!")
            else:
                st.error("Failed to record match. Please try again.")


def overall_stats_page():
    st.header("Overall Player Stats")
    stats = get_stats()
    print(stats)
    if stats:
        df = pd.DataFrame(stats)
<<<<<<< HEAD
        #goal_difference = df['total_goals_scored'] - df['total_goals_conceded']
        #df['goal_difference'] = goal_difference
        df = df.drop(columns=['id'])  # Remove the 'id' column
        #df = df.sort_values('points', ascending=False)
=======
        goal_difference = df["total_goals_scored"] - df["total_goals_conceded"]
        df["goal_difference"] = goal_difference
        df = df.drop(columns=["id"])  # Remove the 'id' column
        df = df.sort_values("points", ascending=False)
>>>>>>> 4f547fa5
        st.dataframe(df)
    else:
        st.warning("No stats available.")


def head_to_head_stats_page():
    st.header("Head-to-Head Stats")
    players = get_players()
    player1 = st.selectbox(
        "Player 1", options=players, format_func=lambda x: x["name"], key="h2h_p1"
    )
    player2 = st.selectbox(
        "Player 2", options=players, format_func=lambda x: x["name"], key="h2h_p2"
    )
    if st.button("Get Head-to-Head Stats"):
        if player1["id"] == player2["id"]:
            st.error("Please select two different players.")
        else:
            stats = get_head_to_head_stats(player1["id"], player2["id"])
            if stats:
                st.subheader(f"{stats['player1_name']} vs {stats['player2_name']}")
                col1, col2, col3 = st.columns(3)
                col1.metric("Total Matches", stats["total_matches"])
                col2.metric(f"{stats['player1_name']} Wins", stats["player1_wins"])
                col3.metric(f"{stats['player2_name']} Wins", stats["player2_wins"])
                col1.metric("Draws", stats["draws"])
                col2.metric(f"{stats['player1_name']} Goals", stats["player1_goals"])
                col3.metric(f"{stats['player2_name']} Goals", stats["player2_goals"])
            else:
                st.warning("No head-to-head stats available for these players.")


def match_history_page():
    st.header("Match History")
    matches = get_matches()
    if matches:
        df = pd.DataFrame(matches)
        df = df.drop(columns=["id"])  # Remove the 'id' column
        df["date"] = pd.to_datetime(df["date"]).dt.strftime(
            "%Y-%m-%d %H:%M"
        )  # Format the date
        df = df.sort_values("date", ascending=False)
        st.dataframe(df)
    else:
        st.warning("No matches recorded yet.")


def individual_player_stats_page():
    st.header("Individual Player Stats")
    players = get_players()
    selected_player = st.selectbox(
        "Select Player", options=players, format_func=lambda x: x["name"]
    )

    if st.button("Get Player Stats"):
        stats = get_player_stats(selected_player["id"])
        if stats:
            st.subheader(f"Stats for {stats['name']}")

            col1, col2, col3 = st.columns(3)
            col1.metric("Total Matches", stats["total_matches"])
            col2.metric("Wins", stats["wins"])
            col3.metric("Losses", stats["losses"])

            col1.metric("Draws", stats["draws"])
            col2.metric("Points", stats["points"])
            col3.metric("Win Rate", f"{stats['win_rate']:.2%}")

            col1.metric("Total Goals Scored", stats["total_goals_scored"])
            col2.metric("Total Goals Conceded", stats["total_goals_conceded"])
            col3.metric(
                "Goal Difference",
                stats["total_goals_scored"] - stats["total_goals_conceded"],
            )

            col1.metric("Avg. Goals Scored", f"{stats['average_goals_scored']:.2f}")
            col2.metric("Avg. Goals Conceded", f"{stats['average_goals_conceded']:.2f}")

            if stats["highest_wins_against"]:
                opponent, wins = list(stats["highest_wins_against"].items())[0]
                st.info(f"Most wins against: {opponent} ({wins} wins)")

            if stats["highest_losses_against"]:
                opponent, losses = list(stats["highest_losses_against"].items())[0]
                st.info(f"Most losses against: {opponent} ({losses} losses)")

            # Daily Winrate graph
            st.subheader("Daily Winrate Over Time")
            fig = go.Figure()
            dates = [
                datetime.fromisoformat(item["date"])
                for item in stats["winrate_over_time"]
            ]
            winrates = [item["winrate"] for item in stats["winrate_over_time"]]
            fig.add_trace(
                go.Scatter(
                    x=dates, y=winrates, mode="lines+markers", name="Daily Winrate"
                )
            )
            fig.update_layout(
                title="Daily Winrate Over Time",
                xaxis_title="Date",
                yaxis_title="Winrate",
                yaxis_tickformat=".0%",
            )
            st.plotly_chart(fig, use_container_width=True)

        else:
            st.warning("No stats available for this player.")


def get_players():
    response = requests.get(f"{API_URL}/players")
    return response.json() if response.status_code == 200 else []


def get_stats():
    response = requests.get(f"{API_URL}/stats")
    return response.json() if response.status_code == 200 else []


def get_matches():
    response = requests.get(f"{API_URL}/matches")
    return response.json() if response.status_code == 200 else []


def get_head_to_head_stats(player1_id, player2_id):
    response = requests.get(f"{API_URL}/head-to-head/{player1_id}/{player2_id}")
    return response.json() if response.status_code == 200 else None


def get_player_stats(player_id):
    response = requests.get(f"{API_URL}/player/{player_id}/stats")
    return response.json() if response.status_code == 200 else None


def edit_match_history_page():
    st.header("Edit Match History")

    matches = get_matches()
    if not matches:
        st.warning("No matches found.")
        return

    selected_match = st.selectbox(
        "Select a match to edit",
        options=matches,
        format_func=lambda x: f"{x['player1_name']} vs {x['player2_name']} ({x['player1_goals']}-{x['player2_goals']}) on {x['date']}",
    )

    if selected_match:
        st.subheader(
            f"Editing match: {selected_match['player1_name']} vs {selected_match['player2_name']}"
        )

        col1, col2 = st.columns(2)
        with col1:
            player1_goals = st.number_input(
                f"{selected_match['player1_name']} Goals",
                min_value=0,
                value=selected_match["player1_goals"],
            )
        with col2:
            player2_goals = st.number_input(
                f"{selected_match['player2_name']} Goals",
                min_value=0,
                value=selected_match["player2_goals"],
            )

        col1, col2 = st.columns(2)
        with col1:
            if st.button("Update Match"):
                updated_match = update_match(
                    selected_match["id"], player1_goals, player2_goals
                )
                if updated_match:
                    st.success("Match updated successfully!")
                else:
                    st.error("Failed to update match. Please try again.")

        with col2:
            delete_confirmation = st.checkbox(
                "I confirm that I want to delete this match"
            )
            if st.button(
                "Delete Match", type="secondary", disabled=not delete_confirmation
            ):
                if delete_match(selected_match["id"]):
                    st.success("Match deleted successfully!")
                    st.rerun()
                else:
                    st.error("Failed to delete match. Please try again.")


def update_match(match_id, player1_goals, player2_goals):
    response = requests.put(
        f"{API_URL}/matches/{match_id}",
        json={"player1_goals": player1_goals, "player2_goals": player2_goals},
    )
    return response.json() if response.status_code == 200 else None


def delete_match(match_id):
    response = requests.delete(f"{API_URL}/matches/{match_id}")
    return response.status_code == 200


if __name__ == "__main__":
    main()<|MERGE_RESOLUTION|>--- conflicted
+++ resolved
@@ -95,17 +95,7 @@
     print(stats)
     if stats:
         df = pd.DataFrame(stats)
-<<<<<<< HEAD
-        #goal_difference = df['total_goals_scored'] - df['total_goals_conceded']
-        #df['goal_difference'] = goal_difference
         df = df.drop(columns=['id'])  # Remove the 'id' column
-        #df = df.sort_values('points', ascending=False)
-=======
-        goal_difference = df["total_goals_scored"] - df["total_goals_conceded"]
-        df["goal_difference"] = goal_difference
-        df = df.drop(columns=["id"])  # Remove the 'id' column
-        df = df.sort_values("points", ascending=False)
->>>>>>> 4f547fa5
         st.dataframe(df)
     else:
         st.warning("No stats available.")
